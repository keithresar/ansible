--- conflicted
+++ resolved
@@ -146,23 +146,12 @@
       if urllib.unquote(iam.get_user_policy(name, pol).
                         get_user_policy_result.policy_document) == pdoc:
         policy_match = True
-<<<<<<< HEAD
-        if policy_match:
-          msg=("The policy document you specified already exists "
-               "under the name %s." % pol)
+
     if state == 'present':
       # If policy document does not already exist (either it's changed
       # or the policy is not present) or if we're not skipping dupes then
       # make the put call.  Note that the put call does a create or update.
       if not policy_match or not skip:
-=======
-
-    if state == 'present' and skip:
-      if policy_name not in current_policies and not policy_match:
-        changed = True
-        iam.put_user_policy(name, policy_name, pdoc)
-    elif state == 'present' and not skip:
->>>>>>> f312f489
         changed = True
         iam.put_user_policy(name, policy_name, pdoc)
     elif state == 'absent':
@@ -204,22 +193,12 @@
       if urllib.unquote(iam.get_role_policy(name, pol).
                         get_role_policy_result.policy_document) == pdoc:
         policy_match = True
-<<<<<<< HEAD
-        if policy_match:
-          msg=("The policy document you specified already exists "
-               "under the name %s." % pol)
+
     if state == 'present':
       # If policy document does not already exist (either it's changed
       # or the policy is not present) or if we're not skipping dupes then
       # make the put call.  Note that the put call does a create or update.
       if not policy_match or not skip:
-=======
-    if state == 'present' and skip:
-      if policy_name not in current_policies and not policy_match:
-        changed = True
-        iam.put_role_policy(name, policy_name, pdoc)
-    elif state == 'present' and not skip:
->>>>>>> f312f489
         changed = True
         iam.put_role_policy(name, policy_name, pdoc)
     elif state == 'absent':
